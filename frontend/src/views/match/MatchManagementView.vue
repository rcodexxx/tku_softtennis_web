<template>
  <div class="match-management-page container-fluid mt-4 mb-5 px-md-4">
    <!-- 頁面標題 -->
    <div class="page-header mb-4">
      <h1 class="page-title">比賽記錄管理</h1>
      <div class="page-actions">
        <n-space>
          <n-button type="primary" size="large" @click="goToRecordMatchPage">
            <template #icon>
              <n-icon :component="AddIcon" />
            </template>
            記錄新比賽
          </n-button>
          <n-button :loading="loading" size="large" @click="handleRefreshData">
            <template #icon>
              <n-icon :component="RefreshIcon" />
            </template>
            重新整理
          </n-button>
        </n-space>
      </div>
    </div>

    <!-- 搜尋卡片 -->
    <n-card :bordered="false" class="search-card mb-4">
      <template #header>
        <div class="search-header">
          <n-button :type="searchPanelVisible ? 'primary' : 'default'" size="large" strong @click="toggleSearchPanel">
            <template #icon>
              <n-icon :component="searchPanelVisible ? ChevronUpIcon : SearchIcon" />
            </template>
            {{ searchPanelVisible ? '收起搜尋' : '進階搜尋' }}
            <n-badge v-if="activeFiltersCount > 0" :value="activeFiltersCount" :offset="[10, -5]" type="error" />
          </n-button>
          <n-spin v-if="searching" size="small" />
        </div>
      </template>

      <!-- 搜尋面板 -->
      <n-collapse-transition :show="searchPanelVisible">
        <div class="search-panel">
          <n-form ref="searchFormRef" :model="searchForm" label-placement="top" size="medium">
            <n-grid :x-gap="20" :y-gap="20" cols="1 s:2 m:3 l:4" responsive="screen">
              <!-- 球員搜尋 -->
              <n-form-item-gi label="球員">
                <n-select
                  v-model:value="searchForm.player_ids"
                  :options="playerOptions"
                  multiple
                  filterable
                  clearable
                  placeholder="選擇或搜尋球員"
                  :loading="playersLoading"
                  :max-tag-count="2"
                  @search="handlePlayerSearch"
                />
              </n-form-item-gi>

              <!-- 比賽類型 -->
              <n-form-item-gi label="比賽類型">
                <n-select
                  v-model:value="searchForm.match_type"
                  :options="matchTypeOptions"
                  clearable
                  placeholder="選擇類型"
                />
              </n-form-item-gi>

              <!-- 賽制 -->
              <n-form-item-gi label="賽制">
                <n-select
                  v-model:value="searchForm.match_format"
                  :options="matchFormatOptions"
                  clearable
                  placeholder="選擇賽制"
                />
              </n-form-item-gi>

              <!-- 勝負結果 -->
              <n-form-item-gi label="勝負結果">
                <n-select
                  v-model:value="searchForm.win_loss"
                  :options="winLossOptions"
                  clearable
                  placeholder="選擇勝負"
                  :disabled="!searchForm.player_ids || searchForm.player_ids.length === 0"
                />
              </n-form-item-gi>

              <!-- 日期範圍 -->
              <n-form-item-gi label="日期範圍" :span="2">
                <n-date-picker
                  v-model:value="searchForm.dateRange"
                  type="daterange"
                  clearable
                  format="yyyy-MM-dd"
                  placeholder="選擇日期範圍"
                  style="width: 100%"
                />
              </n-form-item-gi>

              <!-- 分數差距 -->
              <n-form-item-gi label="分數差距" :span="2">
                <n-input-group>
                  <n-input-number
                    v-model:value="searchForm.min_score_diff"
                    placeholder="最小差距"
                    :min="0"
                    :max="10"
                    style="width: 50%"
                  />
                  <n-input-number
                    v-model:value="searchForm.max_score_diff"
                    placeholder="最大差距"
                    :min="0"
                    :max="10"
                    style="width: 50%"
                  />
                </n-input-group>
              </n-form-item-gi>
            </n-grid>

            <!-- 重置按鈕 -->
            <n-divider style="margin: 2rem 0 1.5rem 0" />
            <div class="search-actions">
              <n-space justify="center">
                <n-button size="large" @click="handleResetSearch">
                  <template #icon>
                    <n-icon :component="RefreshIcon" />
                  </template>
                  重置
                </n-button>
              </n-space>
            </div>
          </n-form>
        </div>
      </n-collapse-transition>

      <!-- 活躍篩選條件 -->
      <div v-if="activeFilters.length > 0" class="active-filters">
        <div class="filters-container">
          <span class="filter-label">
            <n-icon :component="FilterIcon" style="margin-right: 0.5rem" />
            篩選條件:
          </span>
          <n-space size="small" wrap>
            <n-tag
              v-for="filter in activeFilters"
              :key="filter.key"
              closable
              type="info"
              size="medium"
              round
              @close="removeFilter(filter.key)"
            >
              {{ filter.label }}
            </n-tag>
          </n-space>
          <n-button size="small" text type="error" @click="handleResetSearch"> 清除全部 </n-button>
        </div>
      </div>

      <!-- 搜尋結果統計 -->
      <div v-if="searchExecuted" class="search-stats">
        <n-alert type="info" :show-icon="false">
          <template #header>
            <n-space align="center">
              <n-icon :component="StatsIcon" />
              <span
                >找到 <strong>{{ totalResults }}</strong> 筆記錄</span
              >
              <span v-if="activeFiltersCount > 0" class="filter-info">
                (已套用 {{ activeFiltersCount }} 個篩選條件)
              </span>
            </n-space>
          </template>
        </n-alert>
      </div>
    </n-card>

    <!-- 錯誤提示 -->
    <div v-if="fetchError" class="mb-4">
      <n-alert title="載入錯誤" type="error" closable @close="fetchError = null">
        {{ fetchError }}
      </n-alert>
    </div>

    <!-- 比賽記錄表格卡片 -->
    <n-card :bordered="false" class="table-card">
      <template #header>
        <n-space justify="space-between" align="center">
          <span class="table-title">
            <n-icon :component="TableIcon" style="margin-right: 0.5rem" />
            比賽記錄列表
          </span>
          <n-space>
            <n-tag type="info" size="small" round> 總計: {{ totalResults }} 筆 </n-tag>
          </n-space>
        </n-space>
      </template>

      <n-data-table
        :columns="tableColumns"
        :data="displayRecords"
        :loading="loading"
        :pagination="paginationConfig"
        :bordered="false"
        :bottom-bordered="true"
        :single-line="false"
        size="medium"
        :scroll-x="1200"
        :row-key="row => row.id"
        striped
      />

      <!-- 空狀態 -->
      <div v-if="!loading && displayRecords.length === 0" class="empty-state">
        <n-empty description="沒有找到符合條件的比賽記錄">
          <template #icon>
            <n-icon :component="EmptyIcon" size="64" />
          </template>
          <template #extra>
            <n-space>
              <n-button type="primary" size="large" @click="goToRecordMatchPage">
                <template #icon>
                  <n-icon :component="AddIcon" />
                </template>
                新增第一場比賽
              </n-button>
              <n-button v-if="searchExecuted" size="large" @click="handleResetSearch"> 重置搜尋條件 </n-button>
            </n-space>
          </template>
        </n-empty>
      </div>
    </n-card>
  </div>
</template>

<script setup>
  import { computed, h, nextTick, onMounted, onUnmounted, reactive, ref, watch } from 'vue'
  import { useRouter } from 'vue-router'
<<<<<<< HEAD
=======
  import { useAuthStore } from '@/stores/authStore.js'
>>>>>>> 30e5c692
  import {
    NAlert,
    NBadge,
    NButton,
    NCard,
    NCollapseTransition,
    NDataTable,
    NDatePicker,
    NDivider,
    NEmpty,
    NForm,
    NFormItemGi,
    NGrid,
    NIcon,
    NInputGroup,
    NInputNumber,
    NSelect,
    NSpace,
    NSpin,
    NTag,
    NTooltip,
    useDialog,
    useMessage
  } from 'naive-ui'
  import {
    AddCircleOutline as AddIcon,
    BarChartOutline as StatsIcon,
    ChevronUpOutline as ChevronUpIcon,
    FunnelOutline as FilterIcon,
    GridOutline as TableIcon,
    PencilOutline as EditIcon,
    RefreshOutline as RefreshIcon,
    SearchOutline as SearchIcon,
    TrashBinOutline as DeleteIcon,
<<<<<<< HEAD
    TrophyOutline as EmptyIcon
=======
    TrophyOutline as EmptyIcon,
    EyeOutline as EyeIcon // 🔧 新增查看圖標
>>>>>>> 30e5c692
  } from '@vicons/ionicons5'
  import apiClient from '@/services/apiClient.js'
  import { format } from 'date-fns'

  // Hooks
  const router = useRouter()
  const dialog = useDialog()
  const message = useMessage()
<<<<<<< HEAD
=======
  const authStore = useAuthStore() // 🔧 新增 authStore 實例
>>>>>>> 30e5c692

  // 基本狀態
  const loading = ref(true)
  const searching = ref(false)
  const playersLoading = ref(false)
  const searchExecuted = ref(false)
  const searchPanelVisible = ref(false)
  const fetchError = ref(null)
  const isResetting = ref(false)

  // 數據狀態
  const allMatchRecords = ref([])
  const displayRecords = ref([])
  const totalResults = ref(0)
  const currentPage = ref(1)
  const pageSize = ref(15)
  const playerOptions = ref([])

  // 搜尋表單
  const searchForm = reactive({
    player_ids: [],
    match_type: null,
    match_format: null,
    win_loss: null,
    dateRange: null,
    min_score_diff: null,
    max_score_diff: null
  })

  // 防抖搜尋
  let searchTimeout = null
  const SEARCH_DEBOUNCE_DELAY = 500

  // 選項配置
  const matchTypeOptions = [
    { label: '雙打', value: 'doubles' },
    { label: '單打', value: 'singles' }
  ]

  const matchFormatOptions = [
    { label: '五局制', value: 'games_5' },
    { label: '七局制', value: 'games_7' },
    { label: '九局制', value: 'games_9' }
  ]

  const winLossOptions = [
    { label: '勝利', value: 'win' },
    { label: '失敗', value: 'loss' }
  ]

<<<<<<< HEAD
  // 輔助函數
  const getMatchTypeDisplay = value => matchTypeOptions.find(opt => opt.value === value)?.label || value
  const getMatchFormatDisplay = value => matchFormatOptions.find(opt => opt.value === value)?.label || value

  // 高亮球員名字
  const renderPlayerNameWithHighlight = playerName => {
    if (!playerName) return '-'

    if (!searchedPlayerNames.value || searchedPlayerNames.value.length === 0) {
      return playerName
    }

    const matchedSearchTerm = searchedPlayerNames.value.find(searchName =>
      playerName.toLowerCase().includes(searchName.toLowerCase())
    )

    if (matchedSearchTerm) {
      const escapeRegExp = string => string.replace(/[.*+?^${}()|[\]\\]/g, '\\$&')
      const regex = new RegExp(`(${escapeRegExp(matchedSearchTerm)})`, 'gi')
      const highlightedHTML = playerName.replace(regex, '<mark class="search-highlight">$1</mark>')

      return h('span', {
        innerHTML: highlightedHTML
      })
    }

    return playerName
  }

  // 執行搜尋
  const performSearch = async () => {
    const hasSearchConditions =
      (searchForm.player_ids && searchForm.player_ids.length > 0) ||
      searchForm.match_type ||
      searchForm.match_format ||
      searchForm.win_loss ||
      (searchForm.dateRange && searchForm.dateRange.length === 2) ||
      searchForm.min_score_diff !== null ||
      searchForm.max_score_diff !== null

    if (!hasSearchConditions) {
      displayRecords.value = allMatchRecords.value
      totalResults.value = allMatchRecords.value.length
      searchExecuted.value = false
      return
    }

    try {
      const params = buildSearchParams()
      const response = await apiClient.get('/match-records', { params })

      let recordsData = []
      let paginationData = null

      if (response.data?.match_records) {
        recordsData = response.data.match_records
        paginationData = response.data.pagination
      } else if (Array.isArray(response.data)) {
        recordsData = response.data
      }

      displayRecords.value = recordsData
      totalResults.value = paginationData?.total || recordsData.length
      searchExecuted.value = true
    } catch (error) {
      console.error('搜尋失敗:', error)
      fetchError.value = error.response?.data?.message || '搜尋失敗'
    }
  }

  // 防抖搜尋
  const debounceSearch = () => {
    if (searchTimeout) {
      clearTimeout(searchTimeout)
    }

    searching.value = true
    searchTimeout = setTimeout(async () => {
      if (!isResetting.value) {
        await performSearch()
      }
      searching.value = false
    }, SEARCH_DEBOUNCE_DELAY)
  }

  // 計算屬性
  const activeFilters = computed(() => {
    const filters = []

    if (searchForm.player_ids?.length > 0) {
      const playerNames = searchForm.player_ids
        .map(id => playerOptions.value.find(p => p.value === id)?.label || id)
        .join(', ')
      filters.push({ key: 'player_ids', label: `球員: ${playerNames}` })
    }

    if (searchForm.match_type) {
      const typeLabel = matchTypeOptions.find(t => t.value === searchForm.match_type)?.label
      filters.push({ key: 'match_type', label: `類型: ${typeLabel}` })
    }

    if (searchForm.match_format) {
      const formatLabel = matchFormatOptions.find(f => f.value === searchForm.match_format)?.label
      filters.push({ key: 'match_format', label: `賽制: ${formatLabel}` })
    }

    if (searchForm.win_loss) {
      const winLossLabel = winLossOptions.find(w => w.value === searchForm.win_loss)?.label
      filters.push({ key: 'win_loss', label: `結果: ${winLossLabel}` })
    }

    if (searchForm.dateRange?.length === 2) {
      const [start, end] = searchForm.dateRange
      const startDate = new Date(start).toLocaleDateString()
      const endDate = new Date(end).toLocaleDateString()
      filters.push({ key: 'dateRange', label: `日期: ${startDate} ~ ${endDate}` })
    }

    if (searchForm.min_score_diff !== null || searchForm.max_score_diff !== null) {
      const min = searchForm.min_score_diff ?? '不限'
      const max = searchForm.max_score_diff ?? '不限'
      filters.push({ key: 'score_diff', label: `分差: ${min} ~ ${max}` })
    }

    return filters
  })

=======
  // 🔧 新增權限檢查計算屬性
  const hasManagementAccess = computed(
    () => authStore.isAuthenticated && (authStore.isCadre || authStore.isAdmin || authStore.isCoach)
  )

  // 輔助函數
  const getMatchTypeDisplay = value => matchTypeOptions.find(opt => opt.value === value)?.label || value
  const getMatchFormatDisplay = value => matchFormatOptions.find(opt => opt.value === value)?.label || value

  // 高亮球員名字
  const renderPlayerNameWithHighlight = playerName => {
    if (!playerName) return '-'

    if (!searchedPlayerNames.value || searchedPlayerNames.value.length === 0) {
      return playerName
    }

    const matchedSearchTerm = searchedPlayerNames.value.find(searchName =>
      playerName.toLowerCase().includes(searchName.toLowerCase())
    )

    if (matchedSearchTerm) {
      const escapeRegExp = string => string.replace(/[.*+?^${}()|[\]\\]/g, '\\$&')
      const regex = new RegExp(`(${escapeRegExp(matchedSearchTerm)})`, 'gi')
      const highlightedHTML = playerName.replace(regex, '<mark class="search-highlight">$1</mark>')

      return h('span', {
        innerHTML: highlightedHTML
      })
    }

    return playerName
  }

  // 執行搜尋
  const performSearch = async () => {
    const hasSearchConditions =
      (searchForm.player_ids && searchForm.player_ids.length > 0) ||
      searchForm.match_type ||
      searchForm.match_format ||
      searchForm.win_loss ||
      (searchForm.dateRange && searchForm.dateRange.length === 2) ||
      searchForm.min_score_diff !== null ||
      searchForm.max_score_diff !== null

    if (!hasSearchConditions) {
      displayRecords.value = allMatchRecords.value
      totalResults.value = allMatchRecords.value.length
      searchExecuted.value = false
      return
    }

    try {
      const params = buildSearchParams()
      const response = await apiClient.get('/match-records', { params })

      let recordsData = []
      let paginationData = null

      if (response.data?.match_records) {
        recordsData = response.data.match_records
        paginationData = response.data.pagination
      } else if (Array.isArray(response.data)) {
        recordsData = response.data
      }

      displayRecords.value = recordsData
      totalResults.value = paginationData?.total || recordsData.length
      searchExecuted.value = true
    } catch (error) {
      console.error('搜尋失敗:', error)
      fetchError.value = error.response?.data?.message || '搜尋失敗'
    }
  }

  // 防抖搜尋
  const debounceSearch = () => {
    if (searchTimeout) {
      clearTimeout(searchTimeout)
    }

    searching.value = true
    searchTimeout = setTimeout(async () => {
      if (!isResetting.value) {
        await performSearch()
      }
      searching.value = false
    }, SEARCH_DEBOUNCE_DELAY)
  }

  // 計算屬性
  const activeFilters = computed(() => {
    const filters = []

    if (searchForm.player_ids?.length > 0) {
      const playerNames = searchForm.player_ids
        .map(id => playerOptions.value.find(p => p.value === id)?.label || id)
        .join(', ')
      filters.push({ key: 'player_ids', label: `球員: ${playerNames}` })
    }

    if (searchForm.match_type) {
      const typeLabel = matchTypeOptions.find(t => t.value === searchForm.match_type)?.label
      filters.push({ key: 'match_type', label: `類型: ${typeLabel}` })
    }

    if (searchForm.match_format) {
      const formatLabel = matchFormatOptions.find(f => f.value === searchForm.match_format)?.label
      filters.push({ key: 'match_format', label: `賽制: ${formatLabel}` })
    }

    if (searchForm.win_loss) {
      const winLossLabel = winLossOptions.find(w => w.value === searchForm.win_loss)?.label
      filters.push({ key: 'win_loss', label: `結果: ${winLossLabel}` })
    }

    if (searchForm.dateRange?.length === 2) {
      const [start, end] = searchForm.dateRange
      const startDate = new Date(start).toLocaleDateString()
      const endDate = new Date(end).toLocaleDateString()
      filters.push({ key: 'dateRange', label: `日期: ${startDate} ~ ${endDate}` })
    }

    if (searchForm.min_score_diff !== null || searchForm.max_score_diff !== null) {
      const min = searchForm.min_score_diff ?? '不限'
      const max = searchForm.max_score_diff ?? '不限'
      filters.push({ key: 'score_diff', label: `分差: ${min} ~ ${max}` })
    }

    return filters
  })

>>>>>>> 30e5c692
  const searchedPlayerNames = computed(() => {
    if (!searchForm.player_ids || searchForm.player_ids.length === 0) {
      return []
    }
    return searchForm.player_ids
      .map(id => {
        const player = playerOptions.value.find(p => p.value === id)
        return player ? player.label : ''
      })
      .filter(name => name)
  })

  const activeFiltersCount = computed(() => activeFilters.value.length)

  // 分頁配置
  const paginationConfig = computed(() => ({
    page: currentPage.value,
    pageSize: pageSize.value,
    itemCount: totalResults.value,
    showSizePicker: true,
    pageSizes: [10, 15, 20, 50],
    showQuickJumper: true,
    prefix: ({ itemCount }) => `共 ${itemCount} 項`,
    onUpdatePage: page => {
      handlePageChange(page)
    },
    onUpdatePageSize: newPageSize => {
      pageSize.value = newPageSize
      currentPage.value = 1
      debounceSearch()
    }
  }))

<<<<<<< HEAD
  // 表格欄位定義
=======
  // 🔧 修改表格欄位定義 - 重點修改操作欄
>>>>>>> 30e5c692
  const tableColumns = computed(() => [
    {
      title: '比賽日期',
      key: 'match_date',
      sorter: 'default',
      width: 120,
      render: row => (row.match_date ? format(new Date(row.match_date), 'yyyy-MM-dd') : '-')
    },
    {
      title: 'Team A',
      key: 'team_a',
      children: [
        {
          title: '後排',
          key: 'player1',
          width: 120,
          ellipsis: { tooltip: true },
          render: row => {
            if (!row.player1) return '-'
            return renderPlayerNameWithHighlight(row.player1.name)
          }
        },
        {
          title: '前排',
          key: 'player2',
          width: 120,
          ellipsis: { tooltip: true },
          render: row => {
            if (!row.player2) return '-'
            return renderPlayerNameWithHighlight(row.player2.name)
          }
<<<<<<< HEAD
        }
      ]
    },
    {
      title: 'VS',
      key: 'vs',
      width: 50,
      align: 'center',
      render: () => h('span', { class: 'vs-separator' }, 'VS')
    },
    {
      title: 'Team B',
      key: 'team_b',
      children: [
        {
          title: '後排',
          key: 'player3',
          width: 120,
          ellipsis: { tooltip: true },
          render: row => {
            if (!row.player3) return '-'
            return renderPlayerNameWithHighlight(row.player3.name)
          }
        },
        {
          title: '前排',
          key: 'player4',
          width: 120,
          ellipsis: { tooltip: true },
          render: row => {
            if (!row.player4) return '-'
            return renderPlayerNameWithHighlight(row.player4.name)
          }
        }
      ]
    },
    {
      title: '比分',
      key: 'score',
      width: 120,
      align: 'center',
      render: row => {
        let outcomeTag = null
        if (row.side_a_outcome === 'win') {
          outcomeTag = h(NTag, { type: 'success', size: 'small', round: true }, { default: () => 'A勝' })
        } else if (row.side_a_outcome === 'loss') {
          outcomeTag = h(NTag, { type: 'error', size: 'small', round: true }, { default: () => 'B勝' })
        }

        const elements = [h('div', { class: 'score-display' }, `${row.a_games} : ${row.b_games}`)]
        if (outcomeTag) {
          elements.push(outcomeTag)
        }

        return h('div', { class: 'score-container' }, elements)
      }
    },
    {
      title: '類型',
      key: 'match_type',
      width: 100,
      render: row => getMatchTypeDisplay(row.match_type)
    },
    {
      title: '賽制',
      key: 'match_format',
      width: 100,
      render: row => getMatchFormatDisplay(row.match_format)
    },
    {
      title: '操作',
      key: 'actions',
      width: 120,
      align: 'center',
      fixed: 'right',
      render: row => {
        return h('div', { class: 'action-buttons' }, [
          h(NTooltip, null, {
            trigger: () =>
              h(
                NButton,
                {
                  size: 'small',
                  circle: true,
                  onClick: () => editMatchRecord(row.id),
                  class: 'action-btn edit-btn'
                },
                { icon: () => h(NIcon, { component: EditIcon }) }
              ),
            default: () => '編輯'
          }),
          h(NTooltip, null, {
            trigger: () =>
              h(
                NButton,
                {
                  size: 'small',
                  circle: true,
                  type: 'error',
                  onClick: () => confirmDeleteMatch(row),
                  class: 'action-btn delete-btn'
                },
                { icon: () => h(NIcon, { component: DeleteIcon }) }
              ),
            default: () => '刪除'
          })
        ])
=======
        }
      ]
    },
    {
      title: 'VS',
      key: 'vs',
      width: 50,
      align: 'center',
      render: () => h('span', { class: 'vs-separator' }, 'VS')
    },
    {
      title: 'Team B',
      key: 'team_b',
      children: [
        {
          title: '後排',
          key: 'player3',
          width: 120,
          ellipsis: { tooltip: true },
          render: row => {
            if (!row.player3) return '-'
            return renderPlayerNameWithHighlight(row.player3.name)
          }
        },
        {
          title: '前排',
          key: 'player4',
          width: 120,
          ellipsis: { tooltip: true },
          render: row => {
            if (!row.player4) return '-'
            return renderPlayerNameWithHighlight(row.player4.name)
          }
        }
      ]
    },
    {
      title: '比分',
      key: 'score',
      width: 120,
      align: 'center',
      render: row => {
        let outcomeTag = null
        if (row.side_a_outcome === 'win') {
          outcomeTag = h(NTag, { type: 'success', size: 'small', round: true }, { default: () => 'A勝' })
        } else if (row.side_a_outcome === 'loss') {
          outcomeTag = h(NTag, { type: 'error', size: 'small', round: true }, { default: () => 'B勝' })
        }

        const elements = [h('div', { class: 'score-display' }, `${row.a_games} : ${row.b_games}`)]
        if (outcomeTag) {
          elements.push(outcomeTag)
        }

        return h('div', { class: 'score-container' }, elements)
      }
    },
    {
      title: '類型',
      key: 'match_type',
      width: 100,
      render: row => getMatchTypeDisplay(row.match_type)
    },
    {
      title: '賽制',
      key: 'match_format',
      width: 100,
      render: row => getMatchFormatDisplay(row.match_format)
    },
    {
      title: '詳細數據', // 🔧 修改標題
      key: 'actions',
      width: 140, // 🔧 調整寬度以容納新按鈕
      align: 'center',
      fixed: 'right',
      render: row => {
        const buttons = []

        // 🔧 查看詳細數據按鈕 - 所有登入用戶都可以看
        buttons.push(
          h(NTooltip, null, {
            trigger: () =>
              h(
                NButton,
                {
                  size: 'small',
                  type: 'info',
                  onClick: () => viewMatchDetail(row.id),
                  class: 'action-btn view-btn'
                },
                {
                  icon: () => h(NIcon, { component: EyeIcon }),
                }
              ),
            default: () => '查看詳細數據'
          })
        )

        // 🔧 編輯按鈕 - 只有幹部以上可見
        if (hasManagementAccess.value) {
          buttons.push(
            h(NTooltip, null, {
              trigger: () =>
                h(
                  NButton,
                  {
                    size: 'small',
                    circle: true,
                    onClick: () => editMatchRecord(row.id),
                    class: 'action-btn edit-btn',
                    style: { marginLeft: '4px' }
                  },
                  { icon: () => h(NIcon, { component: EditIcon }) }
                ),
              default: () => '編輯'
            })
          )

          // 🔧 刪除按鈕 - 只有幹部以上可見
          buttons.push(
            h(NTooltip, null, {
              trigger: () =>
                h(
                  NButton,
                  {
                    size: 'small',
                    circle: true,
                    type: 'error',
                    onClick: () => confirmDeleteMatch(row),
                    class: 'action-btn delete-btn',
                    style: { marginLeft: '4px' }
                  },
                  { icon: () => h(NIcon, { component: DeleteIcon }) }
                ),
              default: () => '刪除'
            })
          )
        }

        return h('div', { class: 'action-buttons' }, buttons)
>>>>>>> 30e5c692
      }
    }
  ])

  // 監聽搜尋條件變化
  watch(
    () => [
      searchForm.player_ids,
      searchForm.match_type,
      searchForm.match_format,
      searchForm.win_loss,
      searchForm.dateRange,
      searchForm.min_score_diff,
      searchForm.max_score_diff
    ],
    (newValues, oldValues) => {
      if (!oldValues || isResetting.value) {
        return
      }

      const hasChanged = newValues.some((newVal, index) => {
        const oldVal = oldValues[index]
        if (Array.isArray(newVal) && Array.isArray(oldVal)) {
          return JSON.stringify(newVal) !== JSON.stringify(oldVal)
        }
        return newVal !== oldVal
      })

      if (hasChanged) {
        currentPage.value = 1
        debounceSearch()
      }
    },
    { deep: true }
  )

  // 監聽球員選擇變更
  watch(
    () => searchForm.player_ids,
    newIds => {
      if (!newIds || newIds.length === 0) {
        searchForm.win_loss = null
      }
    }
  )

  // 方法
  const toggleSearchPanel = () => {
    searchPanelVisible.value = !searchPanelVisible.value
  }

  const handlePlayerSearch = async query => {
    if (!query || query.length < 2) {
      await loadPlayers()
      return
    }

    playersLoading.value = true
    try {
      const response = await apiClient.get(`/members?search=${encodeURIComponent(query)}&limit=20`)

      let membersData = response.data
      if (response.data?.members) {
        membersData = response.data.members
      } else if (response.data?.data) {
        membersData = response.data.data
      }

      if (!Array.isArray(membersData)) {
        membersData = []
      }

      const searchResults = membersData.map(member => ({
        label: member.name,
        value: member.id
      }))

      const existingIds = new Set(playerOptions.value.map(p => p.value))
      const newOptions = searchResults.filter(p => !existingIds.has(p.value))
      playerOptions.value = [...playerOptions.value, ...newOptions]
    } catch (error) {
      console.error('搜尋球員失敗:', error)
    } finally {
      playersLoading.value = false
    }
  }

  const buildSearchParams = () => {
    const params = {
      page: currentPage.value,
      per_page: pageSize.value
    }
<<<<<<< HEAD

    if (searchForm.player_ids?.length > 0) {
      params.player_id = searchForm.player_ids[0]
    }

    if (searchForm.match_type) {
      params.match_type = searchForm.match_type
    }

    if (searchForm.match_format) {
      params.match_format = searchForm.match_format
    }

    if (searchForm.dateRange?.length === 2) {
      params.start_date = new Date(searchForm.dateRange[0]).toISOString().split('T')[0]
      params.end_date = new Date(searchForm.dateRange[1]).toISOString().split('T')[0]
    }

    Object.keys(params).forEach(key => {
      if (params[key] === null || params[key] === undefined || params[key] === '') {
        delete params[key]
      }
    })

    return params
  }

  const handleResetSearch = async () => {
    isResetting.value = true

    if (searchTimeout) {
      clearTimeout(searchTimeout)
      searchTimeout = null
    }

    Object.keys(searchForm).forEach(key => {
      if (Array.isArray(searchForm[key])) {
        searchForm[key] = []
      } else {
        searchForm[key] = null
      }
    })

    await nextTick()
    isResetting.value = false

    searchExecuted.value = false
    currentPage.value = 1
    fetchError.value = null

    displayRecords.value = allMatchRecords.value
    totalResults.value = allMatchRecords.value.length
  }

  const removeFilter = async filterKey => {
    isResetting.value = true

    switch (filterKey) {
      case 'player_ids':
        searchForm.player_ids = []
        break
      case 'match_type':
        searchForm.match_type = null
        break
      case 'match_format':
        searchForm.match_format = null
        break
      case 'win_loss':
        searchForm.win_loss = null
        break
      case 'dateRange':
        searchForm.dateRange = null
        break
      case 'score_diff':
        searchForm.min_score_diff = null
        searchForm.max_score_diff = null
        break
    }

    await nextTick()
    isResetting.value = false
  }

  const handlePageChange = page => {
    currentPage.value = page
    debounceSearch()
  }

  const fetchMatchRecords = async () => {
    loading.value = true
    fetchError.value = null

    try {
      const params = {
        page: currentPage.value,
        per_page: pageSize.value,
        sort_by: 'match_date',
        sort_order: 'desc'
      }

      const response = await apiClient.get('/match-records', { params })

      let recordsData = []
      let paginationData = null

      if (response.data?.match_records) {
        recordsData = response.data.match_records
        paginationData = response.data.pagination
      } else if (Array.isArray(response.data)) {
        recordsData = response.data
      }

      allMatchRecords.value = recordsData
      displayRecords.value = recordsData
      totalResults.value = paginationData?.total || recordsData.length
    } catch (err) {
      console.error('載入比賽記錄失敗:', err)
      fetchError.value = err.response?.data?.message || '無法載入比賽記錄'
    } finally {
      loading.value = false
    }
  }

  const handleRefreshData = () => {
    fetchMatchRecords()
  }

  const goToRecordMatchPage = () => {
    router.push({ name: 'RecordMatch' })
  }

  const editMatchRecord = recordId => {
    router.push({ name: 'EditMatch', params: { id: recordId } })
  }

  const confirmDeleteMatch = record => {
    dialog.error({
      title: '確認刪除比賽記錄',
      content: `您確定要刪除這場比賽記錄嗎？`,
      positiveText: '確認刪除',
      negativeText: '取消',
      onPositiveClick: async () => {
        try {
          await apiClient.delete(`/match-records/${record.id}`)
          message.success(`比賽記錄已成功刪除`)
          await handleRefreshData()
        } catch (err) {
          console.error('刪除失敗:', err)
          message.error(err.response?.data?.message || '刪除失敗')
        }
      }
    })
  }

  const loadPlayers = async () => {
    try {
      const response = await apiClient.get('/members?all=true&sort_by=name&sort_order=asc')

      let membersData = response.data
      if (response.data?.members) {
        membersData = response.data.members
      } else if (response.data?.data) {
        membersData = response.data.data
      }

      if (!Array.isArray(membersData)) {
        membersData = []
      }

=======

    if (searchForm.player_ids?.length > 0) {
      params.player_id = searchForm.player_ids[0]
    }

    if (searchForm.match_type) {
      params.match_type = searchForm.match_type
    }

    if (searchForm.match_format) {
      params.match_format = searchForm.match_format
    }

    if (searchForm.dateRange?.length === 2) {
      params.start_date = new Date(searchForm.dateRange[0]).toISOString().split('T')[0]
      params.end_date = new Date(searchForm.dateRange[1]).toISOString().split('T')[0]
    }

    Object.keys(params).forEach(key => {
      if (params[key] === null || params[key] === undefined || params[key] === '') {
        delete params[key]
      }
    })

    return params
  }

  const handleResetSearch = async () => {
    isResetting.value = true

    if (searchTimeout) {
      clearTimeout(searchTimeout)
      searchTimeout = null
    }

    Object.keys(searchForm).forEach(key => {
      if (Array.isArray(searchForm[key])) {
        searchForm[key] = []
      } else {
        searchForm[key] = null
      }
    })

    await nextTick()
    isResetting.value = false

    searchExecuted.value = false
    currentPage.value = 1
    fetchError.value = null

    displayRecords.value = allMatchRecords.value
    totalResults.value = allMatchRecords.value.length
  }

  const removeFilter = async filterKey => {
    isResetting.value = true

    switch (filterKey) {
      case 'player_ids':
        searchForm.player_ids = []
        break
      case 'match_type':
        searchForm.match_type = null
        break
      case 'match_format':
        searchForm.match_format = null
        break
      case 'win_loss':
        searchForm.win_loss = null
        break
      case 'dateRange':
        searchForm.dateRange = null
        break
      case 'score_diff':
        searchForm.min_score_diff = null
        searchForm.max_score_diff = null
        break
    }

    await nextTick()
    isResetting.value = false
  }

  const handlePageChange = page => {
    currentPage.value = page
    debounceSearch()
  }

  const fetchMatchRecords = async () => {
    loading.value = true
    fetchError.value = null

    try {
      const params = {
        page: currentPage.value,
        per_page: pageSize.value,
        sort_by: 'match_date',
        sort_order: 'desc'
      }

      const response = await apiClient.get('/match-records', { params })

      let recordsData = []
      let paginationData = null

      if (response.data?.match_records) {
        recordsData = response.data.match_records
        paginationData = response.data.pagination
      } else if (Array.isArray(response.data)) {
        recordsData = response.data
      }

      allMatchRecords.value = recordsData
      displayRecords.value = recordsData
      totalResults.value = paginationData?.total || recordsData.length
    } catch (err) {
      console.error('載入比賽記錄失敗:', err)
      fetchError.value = err.response?.data?.message || '無法載入比賽記錄'
    } finally {
      loading.value = false
    }
  }

  const handleRefreshData = () => {
    fetchMatchRecords()
  }

  const goToRecordMatchPage = () => {
    router.push({ name: 'RecordMatch' })
  }

  // 🔧 新增查看詳細數據的方法
  const viewMatchDetail = (recordId) => {
    router.push({ name: 'ViewMatch', params: { id: recordId } })
  }

  // 🔧 現有的編輯方法
  const editMatchRecord = recordId => {
    router.push({ name: 'EditMatch', params: { id: recordId } })
  }

  const confirmDeleteMatch = record => {
    dialog.error({
      title: '確認刪除比賽記錄',
      content: `您確定要刪除這場比賽記錄嗎？`,
      positiveText: '確認刪除',
      negativeText: '取消',
      onPositiveClick: async () => {
        try {
          await apiClient.delete(`/match-records/${record.id}`)
          message.success(`比賽記錄已成功刪除`)
          await handleRefreshData()
        } catch (err) {
          console.error('刪除失敗:', err)
          message.error(err.response?.data?.message || '刪除失敗')
        }
      }
    })
  }

  const loadPlayers = async () => {
    try {
      const response = await apiClient.get('/members?all=true&sort_by=name&sort_order=asc')

      let membersData = response.data
      if (response.data?.members) {
        membersData = response.data.members
      } else if (response.data?.data) {
        membersData = response.data.data
      }

      if (!Array.isArray(membersData)) {
        membersData = []
      }

>>>>>>> 30e5c692
      playerOptions.value = membersData.map(member => ({
        label: member.name,
        value: member.id
      }))
    } catch (error) {
      console.error('載入球員列表失敗:', error)
    }
  }

  // 生命週期
  onMounted(() => {
    fetchMatchRecords()
    loadPlayers()
  })

  onUnmounted(() => {
    if (searchTimeout) {
      clearTimeout(searchTimeout)
    }
  })
</script>

<style scoped>
  /* === 統一設計系統 === */
  .match-management-page {
    background: #f5f5f5;
    min-height: 100vh;
  }

  /* === 頁面標題 === */
  .page-header {
    display: flex;
    justify-content: space-between;
    align-items: center;
    padding: 1.5rem 0;
    border-bottom: 1px solid #e9ecef;
    margin-bottom: 2rem;
  }

  .page-title {
    margin: 0;
    color: #2c3e50;
    font-size: 2rem;
    font-weight: 600;
    background: linear-gradient(135deg, #667eea 0%, #764ba2 100%);
    -webkit-background-clip: text;
    -webkit-text-fill-color: transparent;
    background-clip: text;
  }

  /* === 卡片樣式 === */
  .search-card,
  .table-card {
    background: rgba(255, 255, 255, 0.98);
    backdrop-filter: blur(15px);
    border-radius: 16px;
    box-shadow: 0 8px 24px rgba(0, 0, 0, 0.08);
    border: 1px solid #e9ecef;
  }

  /* === 搜尋區域 === */
  .search-header {
    display: flex;
    justify-content: space-between;
    align-items: center;
  }

  .search-panel {
    background: linear-gradient(135deg, #f8f9fa 0%, #e9ecef 100%);
    border-radius: 12px;
    padding: 2rem;
    margin-top: 1rem;
    border: 1px solid #dee2e6;
    position: relative;
    overflow: hidden;
  }

  .search-panel::before {
    content: '';
    position: absolute;
    top: 0;
    left: 0;
    right: 0;
    height: 4px;
    background: linear-gradient(90deg, #667eea 0%, #764ba2 50%, #f093fb 100%);
  }

  .search-actions {
    margin-top: 1rem;
    padding-top: 1rem;
  }

  /* === 活躍篩選條件 === */
  .active-filters {
    background: #f1f5f9;
    border-radius: 12px;
    padding: 1.5rem;
    margin-top: 1rem;
    border: 1px solid #cbd5e1;
  }

  .filters-container {
    display: flex;
    align-items: center;
    gap: 1rem;
    flex-wrap: wrap;
  }

  .filter-label {
    font-weight: 600;
    color: #475569;
    font-size: 0.875rem;
    display: flex;
    align-items: center;
  }

  /* === 搜尋統計 === */
  .search-stats {
    margin-top: 1rem;
  }

  .filter-info {
    color: #6b7280;
    font-size: 0.875rem;
  }

  /* === 表格樣式 === */
  .table-title {
    font-weight: 600;
    color: #374151;
    display: flex;
    align-items: center;
  }

  /* === 搜尋高亮 === */
  :deep(.search-highlight) {
    background-color: #fef3c7;
    color: #92400e;
    font-weight: 600;
    padding: 2px 4px;
    border-radius: 3px;
    box-shadow: 0 1px 2px rgba(0, 0, 0, 0.1);
  }

  /* === 表格內容樣式 === */
  .vs-separator {
    font-weight: bold;
    color: #667eea;
    font-size: 0.875rem;
  }

  .score-container {
    display: flex;
    flex-direction: column;
    align-items: center;
    gap: 0.25rem;
  }

  .score-display {
    font-weight: 700;
    font-size: 1rem;
    color: #374151;
  }

  .action-buttons {
    display: flex;
<<<<<<< HEAD
    gap: 0.5rem;
    justify-content: center;
=======
    gap: 0.25rem; /* 🔧 調整間距以容納更多按鈕 */
    justify-content: center;
    align-items: center;
    flex-wrap: wrap; /* 🔧 允許換行 */
>>>>>>> 30e5c692
  }

  .action-btn {
    transition: all 0.2s ease;
  }

  .action-btn:hover {
    transform: translateY(-1px);
    box-shadow: 0 4px 8px rgba(0, 0, 0, 0.15);
  }

<<<<<<< HEAD
=======
  /* 🔧 新增查看按鈕的樣式 */
  .view-btn {
    background: linear-gradient(135deg, #667eea 0%, #764ba2 100%);
    border: none;
    color: white;
  }

  .view-btn:hover {
    background: linear-gradient(135deg, #5a67d8 0%, #6b4c93 100%);
  }

>>>>>>> 30e5c692
  /* === 空狀態 === */
  .empty-state {
    padding: 3rem 2rem;
    text-align: center;
  }

  /* === 響應式設計 === */
  @media (max-width: 768px) {
    .page-header {
      flex-direction: column;
      gap: 1rem;
      align-items: flex-start;
    }

    .page-title {
      font-size: 1.75rem;
    }

    .search-panel {
      padding: 1.5rem;
    }

    .filters-container {
      flex-direction: column;
      align-items: flex-start;
      gap: 0.75rem;
    }
<<<<<<< HEAD
=======

    /* 🔧 移動端操作按鈕優化 */
    .action-buttons {
      flex-direction: column;
      gap: 0.25rem;
    }
>>>>>>> 30e5c692
  }

  @media (max-width: 480px) {
    .page-title {
      font-size: 1.5rem;
    }

    .search-panel {
      padding: 1rem;
    }
  }
</style><|MERGE_RESOLUTION|>--- conflicted
+++ resolved
@@ -239,10 +239,7 @@
 <script setup>
   import { computed, h, nextTick, onMounted, onUnmounted, reactive, ref, watch } from 'vue'
   import { useRouter } from 'vue-router'
-<<<<<<< HEAD
-=======
   import { useAuthStore } from '@/stores/authStore.js'
->>>>>>> 30e5c692
   import {
     NAlert,
     NBadge,
@@ -277,12 +274,8 @@
     RefreshOutline as RefreshIcon,
     SearchOutline as SearchIcon,
     TrashBinOutline as DeleteIcon,
-<<<<<<< HEAD
-    TrophyOutline as EmptyIcon
-=======
     TrophyOutline as EmptyIcon,
     EyeOutline as EyeIcon // 🔧 新增查看圖標
->>>>>>> 30e5c692
   } from '@vicons/ionicons5'
   import apiClient from '@/services/apiClient.js'
   import { format } from 'date-fns'
@@ -291,10 +284,7 @@
   const router = useRouter()
   const dialog = useDialog()
   const message = useMessage()
-<<<<<<< HEAD
-=======
   const authStore = useAuthStore() // 🔧 新增 authStore 實例
->>>>>>> 30e5c692
 
   // 基本狀態
   const loading = ref(true)
@@ -345,7 +335,11 @@
     { label: '失敗', value: 'loss' }
   ]
 
-<<<<<<< HEAD
+  // 🔧 新增權限檢查計算屬性
+  const hasManagementAccess = computed(
+    () => authStore.isAuthenticated && (authStore.isCadre || authStore.isAdmin || authStore.isCoach)
+  )
+
   // 輔助函數
   const getMatchTypeDisplay = value => matchTypeOptions.find(opt => opt.value === value)?.label || value
   const getMatchFormatDisplay = value => matchFormatOptions.find(opt => opt.value === value)?.label || value
@@ -473,140 +467,6 @@
     return filters
   })
 
-=======
-  // 🔧 新增權限檢查計算屬性
-  const hasManagementAccess = computed(
-    () => authStore.isAuthenticated && (authStore.isCadre || authStore.isAdmin || authStore.isCoach)
-  )
-
-  // 輔助函數
-  const getMatchTypeDisplay = value => matchTypeOptions.find(opt => opt.value === value)?.label || value
-  const getMatchFormatDisplay = value => matchFormatOptions.find(opt => opt.value === value)?.label || value
-
-  // 高亮球員名字
-  const renderPlayerNameWithHighlight = playerName => {
-    if (!playerName) return '-'
-
-    if (!searchedPlayerNames.value || searchedPlayerNames.value.length === 0) {
-      return playerName
-    }
-
-    const matchedSearchTerm = searchedPlayerNames.value.find(searchName =>
-      playerName.toLowerCase().includes(searchName.toLowerCase())
-    )
-
-    if (matchedSearchTerm) {
-      const escapeRegExp = string => string.replace(/[.*+?^${}()|[\]\\]/g, '\\$&')
-      const regex = new RegExp(`(${escapeRegExp(matchedSearchTerm)})`, 'gi')
-      const highlightedHTML = playerName.replace(regex, '<mark class="search-highlight">$1</mark>')
-
-      return h('span', {
-        innerHTML: highlightedHTML
-      })
-    }
-
-    return playerName
-  }
-
-  // 執行搜尋
-  const performSearch = async () => {
-    const hasSearchConditions =
-      (searchForm.player_ids && searchForm.player_ids.length > 0) ||
-      searchForm.match_type ||
-      searchForm.match_format ||
-      searchForm.win_loss ||
-      (searchForm.dateRange && searchForm.dateRange.length === 2) ||
-      searchForm.min_score_diff !== null ||
-      searchForm.max_score_diff !== null
-
-    if (!hasSearchConditions) {
-      displayRecords.value = allMatchRecords.value
-      totalResults.value = allMatchRecords.value.length
-      searchExecuted.value = false
-      return
-    }
-
-    try {
-      const params = buildSearchParams()
-      const response = await apiClient.get('/match-records', { params })
-
-      let recordsData = []
-      let paginationData = null
-
-      if (response.data?.match_records) {
-        recordsData = response.data.match_records
-        paginationData = response.data.pagination
-      } else if (Array.isArray(response.data)) {
-        recordsData = response.data
-      }
-
-      displayRecords.value = recordsData
-      totalResults.value = paginationData?.total || recordsData.length
-      searchExecuted.value = true
-    } catch (error) {
-      console.error('搜尋失敗:', error)
-      fetchError.value = error.response?.data?.message || '搜尋失敗'
-    }
-  }
-
-  // 防抖搜尋
-  const debounceSearch = () => {
-    if (searchTimeout) {
-      clearTimeout(searchTimeout)
-    }
-
-    searching.value = true
-    searchTimeout = setTimeout(async () => {
-      if (!isResetting.value) {
-        await performSearch()
-      }
-      searching.value = false
-    }, SEARCH_DEBOUNCE_DELAY)
-  }
-
-  // 計算屬性
-  const activeFilters = computed(() => {
-    const filters = []
-
-    if (searchForm.player_ids?.length > 0) {
-      const playerNames = searchForm.player_ids
-        .map(id => playerOptions.value.find(p => p.value === id)?.label || id)
-        .join(', ')
-      filters.push({ key: 'player_ids', label: `球員: ${playerNames}` })
-    }
-
-    if (searchForm.match_type) {
-      const typeLabel = matchTypeOptions.find(t => t.value === searchForm.match_type)?.label
-      filters.push({ key: 'match_type', label: `類型: ${typeLabel}` })
-    }
-
-    if (searchForm.match_format) {
-      const formatLabel = matchFormatOptions.find(f => f.value === searchForm.match_format)?.label
-      filters.push({ key: 'match_format', label: `賽制: ${formatLabel}` })
-    }
-
-    if (searchForm.win_loss) {
-      const winLossLabel = winLossOptions.find(w => w.value === searchForm.win_loss)?.label
-      filters.push({ key: 'win_loss', label: `結果: ${winLossLabel}` })
-    }
-
-    if (searchForm.dateRange?.length === 2) {
-      const [start, end] = searchForm.dateRange
-      const startDate = new Date(start).toLocaleDateString()
-      const endDate = new Date(end).toLocaleDateString()
-      filters.push({ key: 'dateRange', label: `日期: ${startDate} ~ ${endDate}` })
-    }
-
-    if (searchForm.min_score_diff !== null || searchForm.max_score_diff !== null) {
-      const min = searchForm.min_score_diff ?? '不限'
-      const max = searchForm.max_score_diff ?? '不限'
-      filters.push({ key: 'score_diff', label: `分差: ${min} ~ ${max}` })
-    }
-
-    return filters
-  })
-
->>>>>>> 30e5c692
   const searchedPlayerNames = computed(() => {
     if (!searchForm.player_ids || searchForm.player_ids.length === 0) {
       return []
@@ -640,11 +500,7 @@
     }
   }))
 
-<<<<<<< HEAD
-  // 表格欄位定義
-=======
   // 🔧 修改表格欄位定義 - 重點修改操作欄
->>>>>>> 30e5c692
   const tableColumns = computed(() => [
     {
       title: '比賽日期',
@@ -676,7 +532,6 @@
             if (!row.player2) return '-'
             return renderPlayerNameWithHighlight(row.player2.name)
           }
-<<<<<<< HEAD
         }
       ]
     },
@@ -747,114 +602,6 @@
       render: row => getMatchFormatDisplay(row.match_format)
     },
     {
-      title: '操作',
-      key: 'actions',
-      width: 120,
-      align: 'center',
-      fixed: 'right',
-      render: row => {
-        return h('div', { class: 'action-buttons' }, [
-          h(NTooltip, null, {
-            trigger: () =>
-              h(
-                NButton,
-                {
-                  size: 'small',
-                  circle: true,
-                  onClick: () => editMatchRecord(row.id),
-                  class: 'action-btn edit-btn'
-                },
-                { icon: () => h(NIcon, { component: EditIcon }) }
-              ),
-            default: () => '編輯'
-          }),
-          h(NTooltip, null, {
-            trigger: () =>
-              h(
-                NButton,
-                {
-                  size: 'small',
-                  circle: true,
-                  type: 'error',
-                  onClick: () => confirmDeleteMatch(row),
-                  class: 'action-btn delete-btn'
-                },
-                { icon: () => h(NIcon, { component: DeleteIcon }) }
-              ),
-            default: () => '刪除'
-          })
-        ])
-=======
-        }
-      ]
-    },
-    {
-      title: 'VS',
-      key: 'vs',
-      width: 50,
-      align: 'center',
-      render: () => h('span', { class: 'vs-separator' }, 'VS')
-    },
-    {
-      title: 'Team B',
-      key: 'team_b',
-      children: [
-        {
-          title: '後排',
-          key: 'player3',
-          width: 120,
-          ellipsis: { tooltip: true },
-          render: row => {
-            if (!row.player3) return '-'
-            return renderPlayerNameWithHighlight(row.player3.name)
-          }
-        },
-        {
-          title: '前排',
-          key: 'player4',
-          width: 120,
-          ellipsis: { tooltip: true },
-          render: row => {
-            if (!row.player4) return '-'
-            return renderPlayerNameWithHighlight(row.player4.name)
-          }
-        }
-      ]
-    },
-    {
-      title: '比分',
-      key: 'score',
-      width: 120,
-      align: 'center',
-      render: row => {
-        let outcomeTag = null
-        if (row.side_a_outcome === 'win') {
-          outcomeTag = h(NTag, { type: 'success', size: 'small', round: true }, { default: () => 'A勝' })
-        } else if (row.side_a_outcome === 'loss') {
-          outcomeTag = h(NTag, { type: 'error', size: 'small', round: true }, { default: () => 'B勝' })
-        }
-
-        const elements = [h('div', { class: 'score-display' }, `${row.a_games} : ${row.b_games}`)]
-        if (outcomeTag) {
-          elements.push(outcomeTag)
-        }
-
-        return h('div', { class: 'score-container' }, elements)
-      }
-    },
-    {
-      title: '類型',
-      key: 'match_type',
-      width: 100,
-      render: row => getMatchTypeDisplay(row.match_type)
-    },
-    {
-      title: '賽制',
-      key: 'match_format',
-      width: 100,
-      render: row => getMatchFormatDisplay(row.match_format)
-    },
-    {
       title: '詳細數據', // 🔧 修改標題
       key: 'actions',
       width: 140, // 🔧 調整寬度以容納新按鈕
@@ -925,7 +672,6 @@
         }
 
         return h('div', { class: 'action-buttons' }, buttons)
->>>>>>> 30e5c692
       }
     }
   ])
@@ -1018,7 +764,6 @@
       page: currentPage.value,
       per_page: pageSize.value
     }
-<<<<<<< HEAD
 
     if (searchForm.player_ids?.length > 0) {
       params.player_id = searchForm.player_ids[0]
@@ -1150,6 +895,12 @@
     router.push({ name: 'RecordMatch' })
   }
 
+  // 🔧 新增查看詳細數據的方法
+  const viewMatchDetail = (recordId) => {
+    router.push({ name: 'ViewMatch', params: { id: recordId } })
+  }
+
+  // 🔧 現有的編輯方法
   const editMatchRecord = recordId => {
     router.push({ name: 'EditMatch', params: { id: recordId } })
   }
@@ -1188,183 +939,6 @@
         membersData = []
       }
 
-=======
-
-    if (searchForm.player_ids?.length > 0) {
-      params.player_id = searchForm.player_ids[0]
-    }
-
-    if (searchForm.match_type) {
-      params.match_type = searchForm.match_type
-    }
-
-    if (searchForm.match_format) {
-      params.match_format = searchForm.match_format
-    }
-
-    if (searchForm.dateRange?.length === 2) {
-      params.start_date = new Date(searchForm.dateRange[0]).toISOString().split('T')[0]
-      params.end_date = new Date(searchForm.dateRange[1]).toISOString().split('T')[0]
-    }
-
-    Object.keys(params).forEach(key => {
-      if (params[key] === null || params[key] === undefined || params[key] === '') {
-        delete params[key]
-      }
-    })
-
-    return params
-  }
-
-  const handleResetSearch = async () => {
-    isResetting.value = true
-
-    if (searchTimeout) {
-      clearTimeout(searchTimeout)
-      searchTimeout = null
-    }
-
-    Object.keys(searchForm).forEach(key => {
-      if (Array.isArray(searchForm[key])) {
-        searchForm[key] = []
-      } else {
-        searchForm[key] = null
-      }
-    })
-
-    await nextTick()
-    isResetting.value = false
-
-    searchExecuted.value = false
-    currentPage.value = 1
-    fetchError.value = null
-
-    displayRecords.value = allMatchRecords.value
-    totalResults.value = allMatchRecords.value.length
-  }
-
-  const removeFilter = async filterKey => {
-    isResetting.value = true
-
-    switch (filterKey) {
-      case 'player_ids':
-        searchForm.player_ids = []
-        break
-      case 'match_type':
-        searchForm.match_type = null
-        break
-      case 'match_format':
-        searchForm.match_format = null
-        break
-      case 'win_loss':
-        searchForm.win_loss = null
-        break
-      case 'dateRange':
-        searchForm.dateRange = null
-        break
-      case 'score_diff':
-        searchForm.min_score_diff = null
-        searchForm.max_score_diff = null
-        break
-    }
-
-    await nextTick()
-    isResetting.value = false
-  }
-
-  const handlePageChange = page => {
-    currentPage.value = page
-    debounceSearch()
-  }
-
-  const fetchMatchRecords = async () => {
-    loading.value = true
-    fetchError.value = null
-
-    try {
-      const params = {
-        page: currentPage.value,
-        per_page: pageSize.value,
-        sort_by: 'match_date',
-        sort_order: 'desc'
-      }
-
-      const response = await apiClient.get('/match-records', { params })
-
-      let recordsData = []
-      let paginationData = null
-
-      if (response.data?.match_records) {
-        recordsData = response.data.match_records
-        paginationData = response.data.pagination
-      } else if (Array.isArray(response.data)) {
-        recordsData = response.data
-      }
-
-      allMatchRecords.value = recordsData
-      displayRecords.value = recordsData
-      totalResults.value = paginationData?.total || recordsData.length
-    } catch (err) {
-      console.error('載入比賽記錄失敗:', err)
-      fetchError.value = err.response?.data?.message || '無法載入比賽記錄'
-    } finally {
-      loading.value = false
-    }
-  }
-
-  const handleRefreshData = () => {
-    fetchMatchRecords()
-  }
-
-  const goToRecordMatchPage = () => {
-    router.push({ name: 'RecordMatch' })
-  }
-
-  // 🔧 新增查看詳細數據的方法
-  const viewMatchDetail = (recordId) => {
-    router.push({ name: 'ViewMatch', params: { id: recordId } })
-  }
-
-  // 🔧 現有的編輯方法
-  const editMatchRecord = recordId => {
-    router.push({ name: 'EditMatch', params: { id: recordId } })
-  }
-
-  const confirmDeleteMatch = record => {
-    dialog.error({
-      title: '確認刪除比賽記錄',
-      content: `您確定要刪除這場比賽記錄嗎？`,
-      positiveText: '確認刪除',
-      negativeText: '取消',
-      onPositiveClick: async () => {
-        try {
-          await apiClient.delete(`/match-records/${record.id}`)
-          message.success(`比賽記錄已成功刪除`)
-          await handleRefreshData()
-        } catch (err) {
-          console.error('刪除失敗:', err)
-          message.error(err.response?.data?.message || '刪除失敗')
-        }
-      }
-    })
-  }
-
-  const loadPlayers = async () => {
-    try {
-      const response = await apiClient.get('/members?all=true&sort_by=name&sort_order=asc')
-
-      let membersData = response.data
-      if (response.data?.members) {
-        membersData = response.data.members
-      } else if (response.data?.data) {
-        membersData = response.data.data
-      }
-
-      if (!Array.isArray(membersData)) {
-        membersData = []
-      }
-
->>>>>>> 30e5c692
       playerOptions.value = membersData.map(member => ({
         label: member.name,
         value: member.id
@@ -1531,15 +1105,10 @@
 
   .action-buttons {
     display: flex;
-<<<<<<< HEAD
-    gap: 0.5rem;
-    justify-content: center;
-=======
     gap: 0.25rem; /* 🔧 調整間距以容納更多按鈕 */
     justify-content: center;
     align-items: center;
     flex-wrap: wrap; /* 🔧 允許換行 */
->>>>>>> 30e5c692
   }
 
   .action-btn {
@@ -1551,8 +1120,6 @@
     box-shadow: 0 4px 8px rgba(0, 0, 0, 0.15);
   }
 
-<<<<<<< HEAD
-=======
   /* 🔧 新增查看按鈕的樣式 */
   .view-btn {
     background: linear-gradient(135deg, #667eea 0%, #764ba2 100%);
@@ -1564,7 +1131,6 @@
     background: linear-gradient(135deg, #5a67d8 0%, #6b4c93 100%);
   }
 
->>>>>>> 30e5c692
   /* === 空狀態 === */
   .empty-state {
     padding: 3rem 2rem;
@@ -1592,15 +1158,12 @@
       align-items: flex-start;
       gap: 0.75rem;
     }
-<<<<<<< HEAD
-=======
 
     /* 🔧 移動端操作按鈕優化 */
     .action-buttons {
       flex-direction: column;
       gap: 0.25rem;
     }
->>>>>>> 30e5c692
   }
 
   @media (max-width: 480px) {
